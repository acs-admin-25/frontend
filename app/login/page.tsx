--- conflicted
+++ resolved
@@ -64,7 +64,6 @@
     };
 
     return (
-<<<<<<< HEAD
         <div className="min-h-screen flex">
             <div className="flex-1 flex items-start justify-center p-8 pt-20 md:pt-32 relative bg-[#0A2F1F] overflow-hidden">
                 <div 
@@ -185,26 +184,63 @@
                                     <div className="px-4 text-sm text-gray-300 bg-[#0A2F1F]">or</div>
                                 </div>
                             </div>
-=======
-        <Container maxWidth="xs">
-            <Box sx={{
-                marginTop: 8,
-                display: 'flex',
-                flexDirection: 'column',
-                alignItems: 'center'
-            }}>
-                <Typography component="h1" variant="h5">
-                    Sign In
-                </Typography>
->>>>>>> 71536f8e
-
-                {error && (
-                    <Alert severity="error" sx={{ width: '100%', mt: 2 }} onClose={() => setError(null)}>
-                        {error}
-                    </Alert>
-                )}
-
-<<<<<<< HEAD
+
+                            <div className="grid grid-cols-1 sm:grid-cols-2 gap-4">
+                                <Button
+                                    fullWidth
+                                    variant="outlined"
+                                    startIcon={
+                                        <Image 
+                                            src="/google.svg" 
+                                            alt="Google" 
+                                            width={20} 
+                                            height={20}
+                                        />
+                                    }
+                                    sx={{
+                                        py: 1.5,
+                                        borderColor: 'rgba(255,255,255,0.2)',
+                                        color: 'white',
+                                        backgroundColor: 'transparent',
+                                        borderRadius: '12px',
+                                        textTransform: 'none',
+                                        '&:hover': {
+                                            borderColor: 'rgba(255,255,255,0.4)',
+                                            backgroundColor: 'rgba(255,255,255,0.1)'
+                                        }
+                                    }}
+                                >
+                                    Sign in with Google
+                                </Button>
+                                <Button
+                                    fullWidth
+                                    variant="outlined"
+                                    startIcon={
+                                        <Image 
+                                            src="/apple.svg" 
+                                            alt="Apple" 
+                                            width={20} 
+                                            height={20}
+                                            className="invert"
+                                        />
+                                    }
+                                    sx={{
+                                        py: 1.5,
+                                        borderColor: 'rgba(255,255,255,0.2)',
+                                        color: 'white',
+                                        backgroundColor: 'transparent',
+                                        borderRadius: '12px',
+                                        textTransform: 'none',
+                                        '&:hover': {
+                                            borderColor: 'rgba(255,255,255,0.4)',
+                                            backgroundColor: 'rgba(255,255,255,0.1)'
+                                        }
+                                    }}
+                                >
+                                    Sign in with Apple
+                                </Button>
+                            </div>
+
                             <div className="text-center">
                                 <Typography sx={{ color: '#e5e7eb !important' }}>
                                     Don't have an account?{' '}
@@ -229,60 +265,6 @@
                 </div>
             </div>
         </div>
-=======
-                <Box component="form" onSubmit={handleSubmit} sx={{ mt: 3 }}>
-                    <TextField
-                        margin="normal"
-                        required
-                        fullWidth
-                        id="email"
-                        label="Email Address"
-                        name="email"
-                        autoComplete="email"
-                        autoFocus
-                        value={formData.email}
-                        onChange={handleChange}
-                        disabled={loading}
-                    />
-                    <TextField
-                        margin="normal"
-                        required
-                        fullWidth
-                        name="password"
-                        label="Password"
-                        type="password"
-                        id="password"
-                        autoComplete="current-password"
-                        value={formData.password}
-                        onChange={handleChange}
-                        disabled={loading}
-                    />
-                    <Button
-                        type="submit"
-                        fullWidth
-                        variant="contained"
-                        sx={{ mt: 3, mb: 2 }}
-                        disabled={loading}
-                    >
-                        {loading ? <CircularProgress size={24} /> : 'Sign In'}
-                    </Button>
-                    <Box sx={{ mt: 2, textAlign: 'center' }}>
-                        <Link href="/signup" passHref>
-                            <MuiLink variant="body2">
-                                {"Don't have an account? Sign Up"}
-                            </MuiLink>
-                        </Link>
-                        <br />
-                        <Link href="/forgot-password" passHref>
-                            <MuiLink variant="body2">
-                                Forgot password?
-                            </MuiLink>
-                        </Link>
-                    </Box>
-                </Box>
-            </Box>
-        </Container>
->>>>>>> 71536f8e
     );
 };
 
