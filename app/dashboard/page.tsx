/**
 * File: app/dashboard/page.tsx
 * Purpose: Renders the main dashboard with lead conversion pipeline, performance metrics, and activity tracking.
 * Author: Alejo Cagliolo
 * Date: 06/11/25
 * Version: 1.1.1
 */

"use client"
import { MessageSquare, RefreshCw, CheckCircle, Flag, Shield, ChevronDown } from "lucide-react"
import type React from "react"
import { SidebarProvider, AppSidebar, SidebarTrigger, SidebarInset } from "./components/Sidebar"
import { useSession } from "next-auth/react"
import { useRouter } from "next/navigation"
import { useEffect, useMemo, useState, useRef } from "react"
import { goto404 } from "../utils/error"
import type { Thread, Message, TimeRange } from "@/app/types/lcp"
import type { Session } from "next-auth"
import LeadFunnel from './components/LeadFunnel'
import LeadReport from './components/LeadReport'
import ConversationProgression from './components/ConversationProgression'
import DeleteConfirmationModal from "./components/DeleteConfirmationModal"
import ConversationCard from "./components/ConversationCard"
import { useDashboard } from "./lib/dashboard-client"
import LoadingSpinner from './components/LoadingSpinner'

// Time range options
const timeRangeOptions = [
  { value: 'day' as const, label: 'Last 24 Hours' },
  { value: 'week' as const, label: 'Last 7 Days' },
  { value: 'month' as const, label: 'Last 30 Days' },
  { value: 'year' as const, label: 'Last 12 Months' }
] as const;

// Helper function to get time range text
const getTimeRangeText = (range: TimeRange): string => {
  switch (range) {
    case 'day': return 'Last 24 Hours';
    case 'week': return 'Last 7 Days';
    case 'month': return 'Last 30 Days';
    case 'year': return 'Last 12 Months';
    default: return 'Last 24 Hours';
  }
};

// Helper function to get the latest message with a valid ev_score
const getLatestEvaluableMessage = (messages: Message[]): Message | undefined => {
  if (!messages?.length) return undefined;
  return [...messages]
    .sort((a, b) => new Date(b.timestamp).getTime() - new Date(a.timestamp).getTime())
    .find(msg => {
      let score = msg.ev_score;
      if (typeof score === 'string') score = parseFloat(score);
      return Number.isFinite(score);
    });
};

/**
 * Page Component
 * Main dashboard component that displays the lead conversion pipeline and analytics
 * 
 * Features:
 * - Welcome section with active conversation count
 * - Lead statistics and performance metrics
 * - Recent conversations with AI scoring
 * - Lead performance analytics and trends
 * - Lead sources and activity tracking
 * 
 * @returns {JSX.Element} Complete dashboard view with sidebar integration
 */
export default function Page() {
  const {
    session,
    conversations,
    loadingConversations,
    updatingLcp,
    updatingRead,
    deletingThread,
    deleteModalOpen,
    threadToDelete,
    showFunnel,
    showProgression,
    timeRange,
    showTimeRangeDropdown,
    loadingLeadPerformance,
    refreshingLeadPerformance,
    filters,
    metrics,
    filteredConversations,
    setDeleteModalOpen,
    setThreadToDelete,
    setShowFunnel,
    setShowProgression,
    setTimeRange,
    setShowTimeRangeDropdown,
    toggleFilter,
    loadThreads,
    handleMarkAsRead,
    handleLcpToggle,
    handleDeleteThread,
    confirmDelete,
    refreshLeadPerformance,
  } = useDashboard();

  const { data: sessionData, status } = useSession();

  useEffect(() => {
    if (status !== 'authenticated' || !session?.user?.id) return;
    console.log('Loading threads');
    loadThreads();
  }, [status, session?.user?.id, loadThreads]);

  useEffect(() => {
    const handleVisibility = () => {
      if (document.visibilityState === "visible") {
        loadThreads();
      }
    };
    document.addEventListener("visibilitychange", handleVisibility);
    return () => document.removeEventListener("visibilitychange", handleVisibility);
  }, [loadThreads]);

  // Add CSS for animations and effects
  useEffect(() => {
    const style = document.createElement('style');
    style.textContent = `
      /* Icon Animation */
      @keyframes icon-slide-scale {
        0% { transform: scale(1) translateX(0); color: #166534; }
        60% { transform: scale(1.18) translateX(8px); color: #22c55e; }
        100% { transform: scale(1.12) translateX(6px); color: #16a34a; }
      }
      .icon-animate-hover:hover svg {
        animation: icon-slide-scale 0.5s cubic-bezier(0.4,0,0.2,1) forwards;
      }
      .icon-animate-active:active svg {
        transform: scale(0.92) translateX(0);
        transition: transform 0.1s;
      }

      /* Triple Arrow Animation */
      @keyframes arrow-move {
        0% { transform: translateX(0); opacity: 1; }
        60% { transform: translateX(12px); opacity: 1; }
        100% { transform: translateX(20px); opacity: 0; }
      }
      .arrow-animate-hover:hover .arrow-1 {
        animation: arrow-move 0.4s cubic-bezier(0.4,0,0.2,1) 0s forwards;
      }
      .arrow-animate-hover:hover .arrow-2 {
        animation: arrow-move 0.4s cubic-bezier(0.4,0,0.2,1) 0.08s forwards;
      }
      .arrow-animate-hover:hover .arrow-3 {
        animation: arrow-move 0.4s cubic-bezier(0.4,0,0.2,1) 0.16s forwards;
      }
      .arrow-animate-hover .arrow-1,
      .arrow-animate-hover .arrow-2,
      .arrow-animate-hover .arrow-3 {
        transition: transform 0.2s, opacity 0.2s;
      }
      .arrow-animate-hover:not(:hover) .arrow-1,
      .arrow-animate-hover:not(:hover) .arrow-2,
      .arrow-animate-hover:not(:hover) .arrow-3 {
        transform: translateX(0); opacity: 1;
        animation: none;
      }

      /* Flagged Glow Effects */
      @keyframes flagged-review-glow {
        0% { box-shadow: 0 0 5px rgba(234, 179, 8, 0.5), 0 0 10px rgba(234, 179, 8, 0.3); }
        50% { box-shadow: 0 0 10px rgba(234, 179, 8, 0.7), 0 0 20px rgba(234, 179, 8, 0.5); }
        100% { box-shadow: 0 0 5px rgba(234, 179, 8, 0.5), 0 0 10px rgba(234, 179, 8, 0.3); }
      }
      @keyframes flagged-completion-glow {
        0% { box-shadow: 0 0 5px rgba(34, 197, 94, 0.3), 0 0 10px rgba(34, 197, 94, 0.2); }
        50% { box-shadow: 0 0 10px rgba(34, 197, 94, 0.4), 0 0 20px rgba(34, 197, 94, 0.3); }
        100% { box-shadow: 0 0 5px rgba(34, 197, 94, 0.3), 0 0 10px rgba(34, 197, 94, 0.2); }
      }
      .flagged-review {
        animation: flagged-review-glow 2s infinite;
        border: 2px solid #eab308;
        background: linear-gradient(to right, rgba(234, 179, 8, 0.05), rgba(234, 179, 8, 0.02));
      }
      .flagged-review:hover {
        background: linear-gradient(to right, rgba(234, 179, 8, 0.08), rgba(234, 179, 8, 0.04));
      }
      .flagged-completion {
        animation: flagged-completion-glow 2s infinite;
        border: 2px solid #22c55e;
        background: linear-gradient(to right, rgba(34, 197, 94, 0.05), rgba(34, 197, 94, 0.02));
      }
      .flagged-completion:hover {
        background: linear-gradient(to right, rgba(34, 197, 94, 0.08), rgba(34, 197, 94, 0.04));
      }

      /* Pulsating effect for busy cards */
      @keyframes pulsate {
        0% { box-shadow: 0 0 0 0 rgba(14, 101, 55, 0.4); }
        70% { box-shadow: 0 0 0 10px rgba(14, 101, 55, 0); }
        100% { box-shadow: 0 0 0 0 rgba(14, 101, 55, 0); }
      }
      .thread-busy-card {
        animation: pulsate 2s infinite;
        border: 2px solid #0e6537;
        background-color: rgba(14, 101, 55, 0.05);
      }
    `;
    document.head.appendChild(style);
    return () => {
      document.head.removeChild(style);
    };
  }, []);

  // Memoize filter counts (should match the filteredConversations logic and exclude spam/junk)
  const filterCounts = useMemo(() => {
    const getCount = (filterKey: keyof typeof filters) => {
      return conversations.filter((c: Thread) => {
        if (c.spam) return false; // Exclude junk
        if (filterKey === 'unread') return !c.read;
        if (filterKey === 'review') return c.flag_for_review;
        if (filterKey === 'completion') {
          const evMessage = getLatestEvaluableMessage(c.messages);
          const ev_score = evMessage?.ev_score ?? 0;
          return ev_score > (c.lcp_flag_threshold ?? 70) && !c.flag_for_review;
        }
        return false;
      }).length;
    };
    return {
      unread: getCount('unread'),
      review: getCount('review'),
      completion: getCount('completion'),
    };
  }, [conversations, filters]);

  // Memoize filtered leads based on time range
  const filteredLeads = useMemo(() => {
    const now = new Date();
    const timeRanges = {
      day: 24 * 60 * 60 * 1000,
      week: 7 * 24 * 60 * 60 * 1000,
      month: 30 * 24 * 60 * 60 * 1000,
      year: 365 * 24 * 60 * 60 * 1000,
    };
    const timeLimit = now.getTime() - (timeRanges[timeRange as TimeRange] || timeRanges.week);
    return conversations.filter(thread => {
      const messages = thread.messages || [];
      const latestMsg = messages[0];
      if (!latestMsg) return false;
      const messageDate = new Date(latestMsg.timestamp);
      return messageDate.getTime() >= timeLimit;
    });
  }, [conversations, timeRange]);

  // Calculate average EV score
  const averageEvScore = useMemo(() => {
    if (filteredLeads.length === 0) return 0;
    const validScores = filteredLeads
      .map(thread => {
        const evMsg = getLatestEvaluableMessage(thread.messages || []);
        let score = evMsg?.ev_score;
        if (typeof score === 'string') score = parseFloat(score);
        return Number.isFinite(score) ? score : null;
      })
      .filter((score): score is number => score !== null);
    if (validScores.length === 0) {
      if (process.env.NODE_ENV === 'development') {
        console.warn('No valid EV scores found in filteredLeads:', filteredLeads);
      }
      return 0;
    }
    if (process.env.NODE_ENV === 'development') {
      const invalidThreads = filteredLeads.filter(thread => {
        const evMsg = getLatestEvaluableMessage(thread.messages || []);
        let score = evMsg?.ev_score;
        if (typeof score === 'string') score = parseFloat(score);
        return !Number.isFinite(score);
      });
      if (invalidThreads.length > 0) {
        console.warn('Invalid EV scores found:', invalidThreads);
      }
    }
    console.log(validScores);
    const totalEv = validScores.reduce((sum, score) => sum + score, 0);
    return Math.round(totalEv / validScores.length);
  }, [filteredLeads]);

  // Calculate conversion rate
  const conversionRate = useMemo(() => {
    if (filteredLeads.length === 0) return 0;
    const validThreads = filteredLeads.filter(thread => {
      const evMsg = getLatestEvaluableMessage(thread.messages || []);
      let score = evMsg?.ev_score;
      if (typeof score === 'string') score = parseFloat(score);
      return Number.isFinite(score);
    });
    if (validThreads.length === 0) return 0;
    const flaggedLeads = validThreads.filter(thread => {
      const evMsg = getLatestEvaluableMessage(thread.messages || []);
      let score = evMsg?.ev_score;
      if (typeof score === 'string') score = parseFloat(score);
      if (!Number.isFinite(score) || typeof score === 'undefined') score = 0;
      return score >= 70;
    });
    return Math.round((flaggedLeads.length / validThreads.length) * 100);
  }, [filteredLeads]);

  // Calculate average time to convert
  const avgTimeToConvert = useMemo(() => {
    const conversionTimes = filteredLeads
      .map(thread => {
        const evMsg = getLatestEvaluableMessage(thread.messages || []);
        let score = evMsg?.ev_score;
        if (typeof score === 'string') score = parseFloat(score);
        if (!Number.isFinite(score) || typeof score === 'undefined') score = 0;
        if (score < 70) return null;
        const messages = thread.messages || [];
        const firstMsg = messages[messages.length - 1];
        const lastMsg = messages[0];
        const startTime = new Date(firstMsg?.timestamp);
        const endTime = new Date(lastMsg?.timestamp);
        const diff = (endTime.getTime() - startTime.getTime()) / (1000 * 60 * 60); // hours
        if (!Number.isFinite(diff)) {
          if (process.env.NODE_ENV === 'development') {
            console.warn('Invalid time difference for thread:', thread, 'start:', firstMsg?.timestamp, 'end:', lastMsg?.timestamp);
          }
          return null;
        }
        return diff;
      })
      .filter((time): time is number => time !== null);

    if (conversionTimes.length === 0) return 'N/A';
    const avgHours = conversionTimes.reduce((sum, time) => sum + time, 0) / conversionTimes.length;
    return avgHours < 24 
      ? `${Math.round(avgHours)}h`
      : `${Math.round(avgHours / 24)}d`;
  }, [filteredLeads]);

  if (status === 'loading') {
    return <LoadingSpinner />;
  }

  return (
    <div className="min-h-screen bg-gray-50">
      <SidebarProvider>
        <AppSidebar />
        <SidebarInset>
          {/* Header with navigation and title */}
          <header className="flex h-16 shrink-0 items-center justify-between border-b border-[#0e6537]/20 px-4 bg-gradient-to-r from-[#e6f5ec] to-[#f0f9f4]">
            <div className="flex items-center gap-2">
              {/* Logo removed */}
            </div>
            <SidebarTrigger />
          </header>

          {/* Add DeleteConfirmationModal */}
          <DeleteConfirmationModal
            isOpen={deleteModalOpen}
            onClose={() => {
              setDeleteModalOpen(false);
              setThreadToDelete(null);
            }}
            onConfirm={() => threadToDelete && confirmDelete(threadToDelete)}
            conversationName={threadToDelete?.name || 'Unknown'}
            isDeleting={deletingThread !== null}
          />

          {/* Main dashboard content with gradient background */}
          <div className="flex flex-col gap-3 sm:gap-4 md:gap-6 p-3 sm:p-4 md:p-6 bg-gradient-to-b from-[#f0f9f4] via-[#e6f5ec] to-[#d8eee1]">
            {/* Welcome section with personalized greeting */}
            <div className="bg-gradient-to-b from-[#0a5a2f] via-[#0e6537] to-[#157a42] p-4 sm:p-6 md:p-8 rounded-lg">
              <h1 className="text-white text-xl sm:text-2xl md:text-3xl font-bold mb-2">Welcome, {session?.user?.name || 'User'}</h1>
              <p className="text-white text-sm sm:text-base">Ready to convert more leads today?</p>
            </div>

            {/* Lead statistics widgets with mini charts */}
            <div className="grid grid-cols-1 xs:grid-cols-2 md:grid-cols-3 gap-3 sm:gap-4">
              {/* New leads widget */}
              <div className="bg-white p-3 sm:p-4 md:p-6 rounded-lg border border-[#0e6537]/20 shadow-sm cursor-pointer hover:shadow-md transition-shadow">
                <div className="flex items-center justify-between mb-3">
                  <h3 className="text-sm sm:text-base font-semibold text-gray-700">Lead Statistics</h3>
                </div>
                <div className="flex items-center justify-between">
                  <div>
                    <p className="text-xl sm:text-2xl md:text-3xl font-bold text-[#0e6537]">{metrics.newLeads}</p>
                    <p className="text-xs sm:text-sm text-gray-600">New Leads</p>
                  </div>
                  {/* Mini bar chart visualization */}
                  <div className="w-10 sm:w-12 md:w-16 h-5 sm:h-6 md:h-8 bg-[#0e6537]/10 rounded flex items-end justify-center gap-1 p-1">
                    <div className="w-1 bg-[#0e6537] h-2"></div>
                    <div className="w-1 bg-[#0e6537] h-4"></div>
                    <div className="w-1 bg-[#0e6537] h-3"></div>
                    <div className="w-1 bg-[#0e6537] h-6"></div>
                    <div className="w-1 bg-[#0e6537] h-2"></div>
                  </div>
                </div>
              </div>

              {/* Pending replies widget */}
              <div className="bg-white p-3 sm:p-4 md:p-6 rounded-lg border border-[#0e6537]/20 shadow-sm cursor-pointer hover:shadow-md transition-shadow">
                <div className="flex items-center justify-between mb-3">
                  <h3 className="text-sm sm:text-base font-semibold text-gray-700">Response Status</h3>
                </div>
                <div className="flex items-center justify-between">
                  <div>
                    <p className="text-xl sm:text-2xl md:text-3xl font-bold text-[#0e6537]">{metrics.pendingReplies}</p>
                    <p className="text-xs sm:text-sm text-gray-600">Pending Replies</p>
                  </div>
                  {/* Mini bar chart visualization */}
                  <div className="w-10 sm:w-12 md:w-16 h-5 sm:h-6 md:h-8 bg-[#0e6537]/10 rounded flex items-end justify-center gap-1 p-1">
                    <div className="w-1 bg-[#0e6537] h-3"></div>
                    <div className="w-1 bg-[#0e6537] h-5"></div>
                    <div className="w-1 bg-[#0e6537] h-2"></div>
                    <div className="w-1 bg-[#0e6537] h-6"></div>
                    <div className="w-1 bg-[#0e6537] h-4"></div>
                  </div>
                </div>
              </div>

              {/* Unopened leads widget */}
              <div className="bg-white p-3 sm:p-4 md:p-6 rounded-lg border border-[#0e6537]/20 shadow-sm cursor-pointer hover:shadow-md transition-shadow">
                <div className="flex items-center justify-between mb-3">
                  <h3 className="text-sm sm:text-base font-semibold text-gray-700">Lead Status</h3>
                </div>
                <div className="flex items-center justify-between">
                  <div>
                    <p className="text-xl sm:text-2xl md:text-3xl font-bold text-[#0e6537]">{metrics.unopenedLeads}</p>
                    <p className="text-xs sm:text-sm text-gray-600">Unopened Leads</p>
                  </div>
                  {/* Mini bar chart visualization */}
                  <div className="w-10 sm:w-12 md:w-16 h-5 sm:h-6 md:h-8 bg-[#0e6537]/10 rounded flex items-end justify-center gap-1 p-1">
                    <div className="w-1 bg-[#0e6537] h-4"></div>
                    <div className="w-1 bg-[#0e6537] h-2"></div>
                    <div className="w-1 bg-[#0e6537] h-6"></div>
                    <div className="w-1 bg-[#0e6537] h-3"></div>
                    <div className="w-1 bg-[#0e6537] h-5"></div>
                  </div>
                </div>
              </div>
            </div>

            {/* Main dashboard grid layout */}
            <div className="grid grid-cols-1 lg:grid-cols-5 gap-3 sm:gap-4 md:gap-6">
              {/* Recent conversations section */}
              <div className="lg:col-span-3 bg-white p-3 sm:p-4 md:p-6 rounded-lg border border-[#0e6537]/20 shadow-sm">
                <div className="flex flex-col gap-3 sm:gap-4">
                  {/* Header with title and actions */}
                  <div className="flex items-center justify-between gap-2">
                    <h3 className="text-base sm:text-lg font-semibold whitespace-nowrap">Recent Conversations</h3>
                    <div className="flex items-center gap-2">
                      {/* Filter bar */}
                      <div className="flex items-center gap-1 px-2 py-1 bg-gray-50 rounded-lg border border-gray-200">
                        <span className="text-sm font-medium text-gray-700 whitespace-nowrap">Filters:</span>
                        <div className="flex gap-1">
                          <button
                            onClick={() => toggleFilter('unread')}
                            className={`px-2 py-1 text-xs rounded-lg transition-colors whitespace-nowrap ${
                              filters.unread
                                ? 'bg-[#0e6537] text-white'
                                : 'bg-gray-100 text-gray-600 hover:bg-gray-200'
                            }`}
                          >
                            Unread ({filterCounts.unread})
                          </button>
                          <button
                            onClick={() => toggleFilter('review')}
                            className={`px-2 py-1 text-xs rounded-lg transition-colors whitespace-nowrap ${
                              filters.review
                                ? 'bg-[#0e6537] text-white'
                                : 'bg-gray-100 text-gray-600 hover:bg-gray-200'
                            }`}
                          >
                            Review ({filterCounts.review})
                          </button>
                          <button
                            onClick={() => toggleFilter('completion')}
                            className={`px-2 py-1 text-xs rounded-lg transition-colors whitespace-nowrap ${
                              filters.completion
                                ? 'bg-[#0e6537] text-white'
                                : 'bg-gray-100 text-gray-600 hover:bg-gray-200'
                            }`}
                          >
                            Completion ({filterCounts.completion})
                          </button>
                        </div>
                      </div>
<<<<<<< HEAD
                      <button
                        className="px-2 py-1.5 bg-gradient-to-r from-[#0e6537] to-[#157a42] text-white rounded-lg hover:from-[#157a42] hover:to-[#1a8a4a] transition-all duration-200 shadow-sm flex items-center gap-1 text-xs whitespace-nowrap"
                        onClick={() => loadThreads()}
                        disabled={loadingConversations}
                      >
                        <RefreshCw className={`w-3 h-3 ${loadingConversations ? 'animate-spin' : ''}`} />
                        Refresh
                      </button>
                      <button
                        className="px-2 py-1.5 bg-gradient-to-r from-[#0e6537] to-[#157a42] text-white rounded-lg hover:from-[#157a42] hover:to-[#1a8a4a] transition-all duration-200 shadow-sm text-xs whitespace-nowrap"
                        onClick={() => (window.location.href = "/dashboard/conversations")}
                      >
                        Load All
                      </button>
=======
                      <div className="flex items-center gap-2">
                        <button
                          className="px-2 sm:px-3 md:px-4 py-1.5 sm:py-2 bg-gradient-to-r from-[#0e6537] to-[#157a42] text-white rounded-lg hover:from-[#157a42] hover:to-[#1a8a4a] transition-all duration-200 shadow-sm flex items-center gap-1 sm:gap-2 text-xs sm:text-sm md:text-base"
                          onClick={() => {
                            loadThreads();
                          }}
                          disabled={loadingConversations}
                        >
                          <RefreshCw className={`w-3 h-3 sm:w-4 sm:h-4 ${loadingConversations ? 'animate-spin' : ''}`} />
                          Refresh
                        </button>
                      </div>
>>>>>>> a43e3c95
                    </div>
                  </div>

                  {/* Conversations list */}
                  <div className="space-y-2 sm:space-y-3 md:space-y-4 mt-3 sm:mt-4">
                    {loadingConversations ? (
                      <div className="flex items-center justify-center py-6 sm:py-8">
                        <RefreshCw className="w-6 h-6 sm:w-8 sm:h-8 animate-spin text-[#0e6537]" />
                        <span className="ml-2 text-sm sm:text-base text-gray-600">Loading conversations...</span>
                      </div>
                    ) : filteredConversations.length === 0 ? (
                      <div className="text-center py-6 sm:py-8 text-sm sm:text-base text-gray-600">
                        {Object.values(filters).some(Boolean) 
                          ? "No conversations match the selected filters."
                          : "No conversations found."}
                      </div>
                    ) : !loadingConversations && (
                      <>
                        <div className="flex justify-center pt-4">
                          <button
                            className="px-4 py-2 bg-white border border-[#0e6537]/20 text-[#0e6537] rounded-lg hover:bg-[#0e6537]/5 transition-all duration-200 shadow-sm text-sm flex items-center gap-2"
                            onClick={() => (window.location.href = "/dashboard/conversations")}
                          >
                            <MessageSquare className="w-4 h-4" />
                            View All Conversations
                          </button>
                        </div>
                        {filteredConversations.slice(0, 5).map((conv: Thread) => {
                          // Find the original thread data from the conversations array
                          const rawThread = conversations.find((t: Thread) => t.conversation_id === conv.conversation_id);
                          return (
                            <ConversationCard
                              key={conv.conversation_id}
                              conv={conv}
                              rawThread={rawThread}
                              updatingRead={updatingRead}
                              updatingLcp={updatingLcp}
                              deletingThread={deletingThread}
                              handleMarkAsRead={handleMarkAsRead}
                              handleLcpToggle={handleLcpToggle}
                              handleDeleteThread={handleDeleteThread}
                            />
                          );
                        })}
                      </>
                    )}
                  </div>
                </div>
              </div>

              {/* Lead performance metrics section */}
              <div className="lg:col-span-2 bg-white p-3 sm:p-4 md:p-6 rounded-lg border border-[#0e6537]/20 shadow-sm">
                <div className="flex flex-col sm:flex-row justify-between items-start sm:items-center gap-2 mb-2">
                  <h3 className="text-base sm:text-lg md:text-xl font-semibold">Lead Performance</h3>
                  <div className="flex items-center gap-2">
                    <div className="relative">
                      <button
                        onClick={() => setShowTimeRangeDropdown(!showTimeRangeDropdown)}
                        className="flex items-center gap-1 text-xs sm:text-sm text-gray-600 hover:text-gray-900"
                      >
                        {getTimeRangeText(timeRange)}
                        <ChevronDown className="w-4 h-4" />
                      </button>
                      {showTimeRangeDropdown && (
                        <div className="absolute right-0 mt-1 w-48 bg-white rounded-md shadow-lg z-10 border border-gray-200">
                          {timeRangeOptions.map((option) => (
                            <button
                              key={option.value}
                              onClick={() => {
                                setTimeRange(option.value);
                                setShowTimeRangeDropdown(false);
                              }}
                              className={`w-full text-left px-3 py-2 text-xs sm:text-sm hover:bg-gray-50 ${
                                timeRange === option.value ? 'bg-[#0e6537]/10 text-[#0e6537]' : 'text-gray-700'
                              }`}
                            >
                              {option.label}
                            </button>
                          ))}
                        </div>
                      )}
                    </div>
                    <button
                      className="px-2 sm:px-3 py-1 sm:py-1.5 text-xs sm:text-sm bg-gradient-to-r from-[#0e6537] to-[#157a42] text-white rounded-lg hover:from-[#157a42] hover:to-[#1a8a4a] transition-all duration-200 shadow-sm flex items-center gap-1"
                      onClick={refreshLeadPerformance}
                      disabled={refreshingLeadPerformance}
                    >
                      <RefreshCw className={`w-2.5 h-2.5 sm:w-3 sm:h-3 ${refreshingLeadPerformance ? 'animate-spin' : ''}`} />
                      Refresh
                    </button>
                  </div>
                </div>
                <p className="text-xs sm:text-sm text-gray-600 mb-3 sm:mb-4 md:mb-8">Your conversion metrics for {getTimeRangeText(timeRange).toLowerCase()}</p>

                {/* Conditionally render Funnel or Report */}
                {showFunnel ? (
                  <LeadFunnel 
                    userId={session?.user?.id} 
                    leadData={filteredConversations.map(thread => ({ thread, messages: thread.messages }))} 
                    loading={loadingLeadPerformance} 
                    timeRange={timeRange}
                    onRefresh={refreshLeadPerformance}
                  />
                ) : showProgression ? (
                  <ConversationProgression 
                    leadData={filteredConversations.map(thread => ({ thread, messages: thread.messages }))} 
                    loading={loadingLeadPerformance} 
                    timeRange={timeRange}
                    onRefresh={refreshLeadPerformance}
                  />
                ) : (
                  <LeadReport 
                    userId={session?.user?.id} 
                    leadData={filteredConversations.map(thread => ({ thread, messages: thread.messages }))} 
                    loading={loadingLeadPerformance} 
                    timeRange={timeRange}
                    onRefresh={refreshLeadPerformance}
                  />
                )}

                {/* Quick actions section */}
                <div className="mt-3 sm:mt-4 md:mt-6">
                  <h4 className="font-semibold mb-2 sm:mb-3">Quick Actions</h4>
                  <div className="flex gap-2">
                    {[
                      {
                        id: 'track-lead-journey',
                        label: 'Track Lead Journey',
                        onClick: () => {
                          setShowFunnel(true);
                          setShowProgression(false);
                        },
                        className: "px-2 sm:px-3 md:px-4 py-1.5 sm:py-2 bg-gradient-to-r from-[#0e6537] to-[#157a42] text-white rounded-lg hover:from-[#157a42] hover:to-[#1a8a4a] transition-all duration-200 shadow-sm text-xs sm:text-sm md:text-base"
                      },
                      {
                        id: 'generate-report',
                        label: 'Generate Report',
                        onClick: () => {
                          setShowFunnel(false);
                          setShowProgression(false);
                        },
                        className: "px-2 sm:px-3 md:px-4 py-1.5 sm:py-2 bg-gradient-to-r from-[#0e6537] to-[#157a42] text-white rounded-lg hover:from-[#157a42] hover:to-[#1a8a4a] transition-all duration-200 shadow-sm text-xs sm:text-sm md:text-base"
                      }
                    ].map(action => (
                      <button
                        key={action.id}
                        className={action.className}
                        onClick={action.onClick}
                      >
                        {action.label}
                      </button>
                    ))}
                  </div>
                </div>
              </div>
            </div>

            {/* Bottom section with lead sources and activity */}
            <div className="grid grid-cols-1 lg:grid-cols-2 gap-3 sm:gap-4 md:gap-6">
              {/* Legend section */}
              <div className="bg-white p-3 sm:p-4 md:p-6 rounded-lg border border-[#0e6537]/20 shadow-sm">
                <h3 className="text-base sm:text-lg font-semibold mb-3 sm:mb-4 md:mb-6">Understanding Your Dashboard</h3>

                {/* Legend items */}
                <div className="space-y-4">
                  {/* EV Score */}
                  <div className="flex items-start gap-3">
                    <div className="w-8 h-8 rounded-full bg-[#0e6537]/10 flex items-center justify-center flex-shrink-0">
                      <span className="text-[#0e6537] font-semibold">EV</span>
                    </div>
                    <div>
                      <h4 className="font-medium text-gray-900">EV Score</h4>
                      <p className="text-sm text-gray-600">Engagement Value score (0-100) indicating the quality and potential of the lead interaction.</p>
                    </div>
                  </div>

                  {/* Review Flag */}
                  <div className="flex items-start gap-3">
                    <div className="w-8 h-8 rounded-full bg-yellow-50 flex items-center justify-center flex-shrink-0">
                      <Flag className="w-4 h-4 text-yellow-500" />
                    </div>
                    <div>
                      <h4 className="font-medium text-gray-900">Review Flag</h4>
                      <p className="text-sm text-gray-600">Indicates a conversation that needs human review due to potential issues or high EV score.</p>
                    </div>
                  </div>

                  {/* Review Check Toggle */}
                  <div className="flex items-start gap-3">
                    <div className="w-8 h-8 rounded-full bg-[#0e6537]/10 flex items-center justify-center flex-shrink-0">
                      <Shield className="w-4 h-4 text-[#0e6537]" />
                    </div>
                    <div>
                      <h4 className="font-medium text-gray-900">Review Check</h4>
                      <p className="text-sm text-gray-600">When enabled (shield icon), AI will flag conversations for review. When disabled (shield-off icon), AI review checks are bypassed.</p>
                    </div>
                  </div>

                  {/* Completion Status */}
                  <div className="flex items-start gap-3">
                    <div className="w-8 h-8 rounded-full bg-[#0e6537]/10 flex items-center justify-center flex-shrink-0">
                      <CheckCircle className="w-4 h-4 text-[#0e6537]" />
                    </div>
                    <div>
                      <h4 className="font-medium text-gray-900">Completion Status</h4>
                      <p className="text-sm text-gray-600">Shows whether a conversation has been completed or is still in progress.</p>
                    </div>
                  </div>
                </div>
              </div>

              {/* Lead Statistics section */}
              <div className="bg-white p-3 sm:p-4 md:p-6 rounded-lg border border-[#0e6537]/20 shadow-sm">
                <h3 className="text-base sm:text-lg font-semibold mb-3 sm:mb-4 md:mb-6">Lead Statistics</h3>

                {/* Statistics cards */}
                <div className="space-y-4">
                  {/* Average EV Score */}
                  <div className="bg-[#0e6537]/5 p-3 rounded-lg">
                    <div className="flex justify-between items-center mb-2">
                      <h4 className="text-sm font-medium text-gray-700">Average EV Score</h4>
                      <span className="text-xs text-gray-500">{getTimeRangeText(timeRange)}</span>
                    </div>
                    <div className="flex items-end gap-2">
                      <span className="text-2xl font-bold text-[#0e6537]">
                        {averageEvScore}
                      </span>
                      <span className="text-sm text-gray-600">/ 100</span>
                    </div>
                  </div>

                  {/* Conversion Rate */}
                  <div className="bg-[#0e6537]/5 p-3 rounded-lg">
                    <div className="flex justify-between items-center mb-2">
                      <h4 className="text-sm font-medium text-gray-700">Conversion Rate</h4>
                      <span className="text-xs text-gray-500">{getTimeRangeText(timeRange)}</span>
                    </div>
                    <div className="flex items-end gap-2">
                      <span className="text-2xl font-bold text-[#0e6537]">
                        {conversionRate}%
                      </span>
                      <span className="text-sm text-gray-600">of leads flagged</span>
                    </div>
                  </div>

                  {/* Average Time to Convert */}
                  <div className="bg-[#0e6537]/5 p-3 rounded-lg">
                    <div className="flex justify-between items-center mb-2">
                      <h4 className="text-sm font-medium text-gray-700">Avg. Time to Convert</h4>
                      <span className="text-xs text-gray-500">{getTimeRangeText(timeRange)}</span>
                    </div>
                    <div className="flex items-end gap-2">
                      <span className="text-2xl font-bold text-[#0e6537]">
                        {avgTimeToConvert}
                      </span>
                      <span className="text-sm text-gray-600">to flag</span>
                    </div>
                  </div>
                </div>
              </div>
            </div>
          </div>
        </SidebarInset>
      </SidebarProvider>
    </div>
  )
}

/**
 * Change Log:
 * 06/11/25 - Version 1.1.1
 * - Enhanced mobile responsiveness
 * - Improved filter functionality
 * - Updated documentation format
 * - Added detailed feature descriptions
 * 
 * 5/26/25 - Version 1.1.0
 * - Extracted components: DeleteConfirmationModal, DashboardStyles, ConversationCard
 * - Extracted hooks: useConversations, useDashboardMetrics
 * - Simplified Page component to act as a container
 * - Centralized type definitions
 * 
 * 5/25/25 - Version 1.0.0
 * - Created main dashboard with lead conversion pipeline
 * - Implemented performance metrics and analytics
 * - Added lead sources and activity tracking
 * - Integrated responsive design and interactive components
 */<|MERGE_RESOLUTION|>--- conflicted
+++ resolved
@@ -485,7 +485,6 @@
                           </button>
                         </div>
                       </div>
-<<<<<<< HEAD
                       <button
                         className="px-2 py-1.5 bg-gradient-to-r from-[#0e6537] to-[#157a42] text-white rounded-lg hover:from-[#157a42] hover:to-[#1a8a4a] transition-all duration-200 shadow-sm flex items-center gap-1 text-xs whitespace-nowrap"
                         onClick={() => loadThreads()}
@@ -500,20 +499,6 @@
                       >
                         Load All
                       </button>
-=======
-                      <div className="flex items-center gap-2">
-                        <button
-                          className="px-2 sm:px-3 md:px-4 py-1.5 sm:py-2 bg-gradient-to-r from-[#0e6537] to-[#157a42] text-white rounded-lg hover:from-[#157a42] hover:to-[#1a8a4a] transition-all duration-200 shadow-sm flex items-center gap-1 sm:gap-2 text-xs sm:text-sm md:text-base"
-                          onClick={() => {
-                            loadThreads();
-                          }}
-                          disabled={loadingConversations}
-                        >
-                          <RefreshCw className={`w-3 h-3 sm:w-4 sm:h-4 ${loadingConversations ? 'animate-spin' : ''}`} />
-                          Refresh
-                        </button>
-                      </div>
->>>>>>> a43e3c95
                     </div>
                   </div>
 
