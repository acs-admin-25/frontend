--- conflicted
+++ resolved
@@ -1,8 +1,31 @@
 "use client"
 
 
-<<<<<<< HEAD
+import type React from "react"
+import { useState } from "react"
+import { useRouter } from "next/navigation"
+import Link from "next/link"
+import Image from "next/image"
+import { CircularProgress } from "@mui/material"
+
+
 const LoginPage = () => {
+  const router = useRouter()
+  const [formData, setFormData] = useState({
+    email: "",
+    password: "",
+  })
+  const [loading, setLoading] = useState(false)
+  const [error, setError] = useState<string | null>(null)
+
+
+  const handleChange = (e: React.ChangeEvent<HTMLInputElement>) => {
+    const { name, value } = e.target
+    setFormData((prev) => ({
+      ...prev,
+      [name]: value,
+    }))
+  }
     const router = useRouter();
     const [formData, setFormData] = useState({
         email: '',
@@ -38,85 +61,6 @@
             setLoading(false);
         }
     };
-
-    const handleSubmit = async (e: React.FormEvent) => {
-        e.preventDefault();
-        setLoading(true);
-        setError(null);
-
-        try {
-            // route to api/auth/login, pass in email, password, provider
-            const result = await fetch('/api/auth/login', {
-                method: 'POST',
-                headers: { 'Content-Type': 'application/json' },
-                body: JSON.stringify({ email: formData.email, password: formData.password, provider: 'form', name: ''})
-            });
-
-            const data = await result.json();
-
-            if (!result.ok) {   
-                // if error code is 401, incorrect username or password
-                if (result.status === 401) {
-                    setError('Incorrect username or password');
-                }
-                // if 404, user does not exist
-                else if (result.status === 404) {
-                    setError('User does not exist');
-                }
-                else {
-                    goto404(result.status.toString(), result.statusText, router);
-                }
-                return;
-            }
-
-            // If API login was successful, create NextAuth session
-            const authResult = await signIn('credentials', {
-                email: formData.email,
-                password: formData.password,
-                redirect: false,
-            });
-
-            if (authResult?.error) {
-                setError('Failed to create session');
-                return;
-            }
-
-            // route to dashboard
-            router.push('/dashboard');
-        } catch (err: any) {
-            console.error('Login Error:', err);
-            setError('An unexpected error occurred');
-        } finally {
-            setLoading(false);
-        }
-    };
-=======
-import type React from "react"
-import { useState } from "react"
-import { useRouter } from "next/navigation"
-import Link from "next/link"
-import Image from "next/image"
-import { CircularProgress } from "@mui/material"
->>>>>>> 7a8ecaf2
-
-
-const LoginPage = () => {
-  const router = useRouter()
-  const [formData, setFormData] = useState({
-    email: "",
-    password: "",
-  })
-  const [loading, setLoading] = useState(false)
-  const [error, setError] = useState<string | null>(null)
-
-
-  const handleChange = (e: React.ChangeEvent<HTMLInputElement>) => {
-    const { name, value } = e.target
-    setFormData((prev) => ({
-      ...prev,
-      [name]: value,
-    }))
-  }
 
   const handleSubmit = async (e: React.FormEvent) => {
     e.preventDefault()
