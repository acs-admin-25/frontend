--- conflicted
+++ resolved
@@ -1,4 +1,3 @@
-<<<<<<< HEAD
 "use client"
 
 import type React from "react"
@@ -384,276 +383,6 @@
                   />
                   <TextField
                     fullWidth
-=======
-'use client';
-
-import React, { useState } from 'react';
-import { useRouter } from 'next/navigation';
-import {
-  Box,
-  Typography,
-  TextField,
-  Button,
-  Alert,
-  Link as MuiLink,
-  Snackbar,
-  Alert as MuiAlert,
-} from '@mui/material';
-import Link from 'next/link';
-import Image from 'next/image';
-import Visibility from '@mui/icons-material/Visibility';
-import VisibilityOff from '@mui/icons-material/VisibilityOff';
-import { signIn } from 'next-auth/react';
-import { SignupData } from '../types/auth';
-import Script from 'next/script';
-import { goto404 } from '../utils/error';
-
-// Adding recaptcha to the whole window
-declare global {
-  interface Window {
-    grecaptcha: {
-      execute(siteKey: string, options: { action: string }): Promise<string>;
-      ready(cb: () => void): void;
-    };
-  }
-}
-
-const SignupPage: React.FC = () => {
-  const router = useRouter(); // Navigation to other pages
-  const [loading, setLoading] = useState(false); // If the page is loading (not interactive)
-  const [error, setError] = useState<string | null>(null); // Showing Error Messages
-  const [recaptchaReady, setRecaptchaReady] = useState(false); // Checking that a recaptcha is ready
-  const [formData, setFormData] = useState<SignupData>({ // Email Form Data
-    firstName: '',
-    lastName: '',
-    email: '',
-    password: '',
-    provider: 'form',
-  });
-  // Form Fields
-  const [confirmPassword, setConfirmPassword] = useState('');
-  const [showPassword, setShowPassword] = useState(false);
-  const [showConfirmPassword, setShowConfirmPassword] = useState(false);
-  const [showRequirements, setShowRequirements] = useState(false);
-  const [showCaptchaError, setShowCaptchaError] = useState(false);
-  const [showUserExistsError, setShowUserExistsError] = useState(false);
-
-  // Password Checks
-  const passwordChecks = [
-    { label: 'At least 8 characters', test: (pw: string) => pw.length >= 8 },
-    { label: 'One uppercase letter', test: (pw: string) => /[A-Z]/.test(pw) },
-    { label: 'One number', test: (pw: string) => /\d/.test(pw) },
-    { label: 'One symbol', test: (pw: string) => /[^A-Za-z0-9\s]/.test(pw) },
-  ];
-
-  // Getting the recaptcha token
-  const getCaptchaToken = async (): Promise<string | null> => {
-    try {
-      const token = await window.grecaptcha.execute(
-        process.env.NEXT_PUBLIC_RECAPTCHA_SITE_KEY!,
-        { action: 'signup' }
-      );
-      return token;
-    } catch (error) {
-      goto404('202', 'Test Error', router);
-      return null;
-    }
-  };
-
-  // Handling the form changes - every time a form changes, do this
-  const handleChange = (e: React.ChangeEvent<HTMLInputElement>) => {
-    const { name, value } = e.target;
-    if (name === 'confirmPassword') setConfirmPassword(value);
-    else setFormData(prev => ({ ...prev, [name]: value }));
-  };
-
-  // Handling the form submission - every time the form is submitted, do this
-  const handleSubmit = async (e: React.FormEvent) => {
-    e.preventDefault();
-    setLoading(true);
-    setError(null);
-
-    // Checking if all fields are filled
-    const { firstName, lastName, email, password } = formData;
-    const allFilled = firstName && lastName && email && password && confirmPassword;
-    const passwordsMatch = password === confirmPassword;
-    const allValid = passwordChecks.every(c => c.test(password || ''));
-
-    // If all fields are not filled, show the requirements
-    if (!allFilled || !passwordsMatch || !allValid) {
-      setShowRequirements(true);
-      setLoading(false);
-      return;
-    }
-
-    // Retrieve recaptcha token, this is passed to backend to verify authentic signup
-    const captchaToken = await getCaptchaToken();
-    if (!captchaToken) {
-      setShowCaptchaError(true);
-      setLoading(false);
-      return;
-    }
-
-    // Combine firstName and lastName into name for backend
-    const name = `${firstName} ${lastName}`;
-
-    // Send the data to the backend
-    try {
-      const res = await fetch('/api/auth/signup', {
-        method: 'POST',
-        headers: { 'Content-Type': 'application/json' },
-        body: JSON.stringify({ ...formData, name, captchaToken }),
-      });
-
-      // Get the response from the backend
-      const payload = await res.json();
-      
-      // If the user already exists, show the error
-      if (res.status === 409) {
-        // If the user already exists, show the error
-        setShowUserExistsError(true);
-      } else {
-        router.push(`/verify-email?email=${encodeURIComponent(email)}`);
-      }
-    } catch (err) {
-      console.error('Signup error:', err);
-      setError('An unexpected error occurred. Please try again later.');
-    } finally {
-      setLoading(false);
-    }
-  };
-
-  // When sign in with google button is clicked, do this
-  const handleGoogleSignIn = () => {
-    setLoading(true);
-    signIn('google', { callbackUrl: '/process-google'});
-  };
-
-  // Page content
-  return (
-    <>
-      <Script
-        src={`https://www.google.com/recaptcha/api.js?render=${process.env.NEXT_PUBLIC_RECAPTCHA_SITE_KEY}`}
-        strategy="beforeInteractive"
-        onLoad={() => {
-          if (window.grecaptcha) {
-            window.grecaptcha.ready(() => {
-              setRecaptchaReady(true);
-            });
-          }
-        }}
-      />
-      <div className="min-h-screen flex">
-        {/* Left Side - Animated Background with Logo */}
-        <div className="hidden md:flex md:w-[45%] bg-accent relative items-center justify-center">
-          {/* Background image */}
-          <div className="absolute inset-0 bg-[url('/signup-bg.jpg')] bg-cover bg-center" />
-          {/* Overlay and content */}
-          <Image
-            src="/signup-bg.jpg"
-            alt="Background"
-            fill
-            className="object-cover"
-            priority
-          />
-          <div className="absolute inset-0 bg-[#0A2F1F]/60 backdrop-blur-[2px]" />
-          <div className="absolute inset-0 bg-gradient-to-b from-transparent via-[#0A2F1F]/30 to-[#0A2F1F]/70" />
-          <Typography 
-            variant="h2" 
-            component="h1" 
-            className="font-bold relative z-10"
-            sx={{ color: '#fff !important', fontSize: '8.75rem', fontWeight: 900, letterSpacing: '0.04em', textShadow: '0 2px 24px rgba(0,0,0,0.18)', lineHeight: 1 }}
-          >
-            ACS
-          </Typography>
-        </div>
-
-        {/* Right Side - Sign Up Form */}
-        <div className="flex-1 flex items-center justify-center p-8 md:p-16 bg-[linear-gradient(120deg,_#f8faf9_60%,_#b2f1e6_85%,_#38b88b_100%)]">
-          <div className="w-full max-w-[440px] space-y-12">
-            <div className="text-center space-y-3">
-              <Typography variant="h4" className="text-3xl font-bold" sx={{ color: '#0A2F1F' }}>
-                Get Started Now
-              </Typography>
-            </div>
-
-            {/* Form */}
-            <form onSubmit={handleSubmit} className="space-y-12">
-              <div className="flex flex-col gap-8">
-
-                {/* First Name and Last Name */}
-                <div className="mt-4">
-                  <div className="flex flex-row gap-4">
-                  <TextField
-                    fullWidth
-                    name="firstName"
-                    placeholder="Enter your first name"
-                    label="First Name"
-                    variant="outlined"
-                    value={formData.firstName}
-                    onChange={handleChange}
-                    sx={{
-                      marginBottom: '16px',
-                      '& .MuiOutlinedInput-root': {
-                        backgroundColor: 'white',
-                        borderRadius: '12px',
-                        color: '#134d36',
-                        '& fieldset': {
-                          borderColor: '#134d36',
-                        },
-                        '&:hover fieldset': {
-                          borderColor: '#0A2F1F',
-                        },
-                        '&.Mui-focused fieldset': {
-                          borderColor: '#0A2F1F',
-                        }
-                      },
-                      '& .MuiInputLabel-root': {
-                        color: '#134d36',
-                        '&.Mui-focused': {
-                          color: '#0A2F1F',
-                        }
-                      }
-                    }}
-                  />
-                  <TextField
-                    fullWidth
-                    name="lastName"
-                    placeholder="Enter your last name"
-                    label="Last Name"
-                    variant="outlined"
-                    value={formData.lastName}
-                    onChange={handleChange}
-                    sx={{
-                      marginBottom: '32px',
-                      '& .MuiOutlinedInput-root': {
-                        backgroundColor: 'white',
-                        borderRadius: '12px',
-                        color: '#134d36',
-                        '& fieldset': {
-                          borderColor: '#134d36',
-                        },
-                        '&:hover fieldset': {
-                          borderColor: '#0A2F1F',
-                        },
-                        '&.Mui-focused fieldset': {
-                          borderColor: '#0A2F1F',
-                        }
-                      },
-                      '& .MuiInputLabel-root': {
-                        color: '#134d36',
-                        '&.Mui-focused': {
-                          color: '#0A2F1F',
-                        }
-                      }
-                    }}
-                  />
-
-                  {/* Email */}
-                  </div>
-                  <TextField
-                    fullWidth
->>>>>>> d27f1716
                     name="email"
                     type="email"
                     placeholder="Enter your email"
@@ -661,166 +390,56 @@
                     variant="outlined"
                     value={formData.email}
                     onChange={handleChange}
-<<<<<<< HEAD
                     className="form-input"
                   />
                   <TextField
                     fullWidth
                     name="password"
                     type={showPassword ? "text" : "password"}
-=======
-                    sx={{
-                      marginBottom: '32px',
-                      '& .MuiOutlinedInput-root': {
-                        backgroundColor: 'white',
-                        borderRadius: '12px',
-                        color: '#134d36',
-                        '& fieldset': {
-                          borderColor: '#134d36',
-                        },
-                        '&:hover fieldset': {
-                          borderColor: '#0A2F1F',
-                        },
-                        '&.Mui-focused fieldset': {
-                          borderColor: '#0A2F1F',
-                        }
-                      },
-                      '& .MuiInputLabel-root': {
-                        color: '#134d36',
-                        '&.Mui-focused': {
-                          color: '#0A2F1F',
-                        }
-                      }
-                    }}
-                  />
-
-                  {/* Password */}
-                  <TextField
-                    fullWidth
-                    name="password"
-                    type={showPassword ? 'text' : 'password'}
->>>>>>> d27f1716
+
                     placeholder="Enter your password"
                     label="Password"
                     variant="outlined"
                     value={formData.password}
                     onChange={handleChange}
-<<<<<<< HEAD
                     className="form-input password-input"
-=======
-                    sx={{
-                      marginBottom: '16px',
-                      '& .MuiOutlinedInput-root': {
-                        backgroundColor: 'white',
-                        borderRadius: '12px',
-                        color: '#134d36',
-                        '& fieldset': {
-                          borderColor: '#134d36',
-                        },
-                        '&:hover fieldset': {
-                          borderColor: '#0A2F1F',
-                        },
-                        '&.Mui-focused fieldset': {
-                          borderColor: '#0A2F1F',
-                        }
-                      },
-                      '& .MuiInputLabel-root': {
-                        color: '#134d36',
-                        '&.Mui-focused': {
-                          color: '#0A2F1F',
-                        }
-                      }
-                    }}
-
-                    // Password toggle
->>>>>>> d27f1716
+
                     InputProps={{
                       endAdornment: (
                         <button
                           type="button"
                           tabIndex={-1}
                           onClick={() => setShowPassword((v) => !v)}
-<<<<<<< HEAD
                           className="password-toggle"
                           aria-label={showPassword ? "Hide password" : "Show password"}
                         >
                           <span className="toggle-icon">
-=======
-                          className="focus:outline-none transition-colors duration-200 rounded-full p-1 hover:bg-[#e0f7fa] group"
-                          aria-label={showPassword ? 'Hide password' : 'Show password'}
-                          style={{ display: 'flex', alignItems: 'center', border: 'none', background: 'none', cursor: 'pointer' }}
-                        >
-                          <span className="transition-transform duration-200 group-hover:scale-110">
->>>>>>> d27f1716
                             {showPassword ? <VisibilityOff fontSize="small" /> : <Visibility fontSize="small" />}
                           </span>
                         </button>
                       ),
                     }}
                   />
-<<<<<<< HEAD
                   <TextField
                     fullWidth
                     name="confirmPassword"
                     type={showConfirmPassword ? "text" : "password"}
-=======
-
-                  {/* Confirm Password */}
-                  <TextField
-                    fullWidth
-                    name="confirmPassword"
-                    type={showConfirmPassword ? 'text' : 'password'}
->>>>>>> d27f1716
                     placeholder="Confirm your password"
                     label="Confirm Password"
                     variant="outlined"
                     value={confirmPassword}
                     onChange={handleChange}
-<<<<<<< HEAD
                     className="form-input password-input"
-=======
-                    sx={{
-                      marginBottom: '16px',
-                      '& .MuiOutlinedInput-root': {
-                        backgroundColor: 'white',
-                        borderRadius: '12px',
-                        color: '#134d36',
-                        '& fieldset': {
-                          borderColor: '#134d36',
-                        },
-                        '&:hover fieldset': {
-                          borderColor: '#0A2F1F',
-                        },
-                        '&.Mui-focused fieldset': {
-                          borderColor: '#0A2F1F',
-                        }
-                      },
-                      '& .MuiInputLabel-root': {
-                        color: '#134d36',
-                        '&.Mui-focused': {
-                          color: '#0A2F1F',
-                        }
-                      }
-                    }}
->>>>>>> d27f1716
                     InputProps={{
                       endAdornment: (
                         <button
                           type="button"
                           tabIndex={-1}
                           onClick={() => setShowConfirmPassword((v) => !v)}
-<<<<<<< HEAD
                           className="password-toggle"
                           aria-label={showConfirmPassword ? "Hide password" : "Show password"}
                         >
                           <span className="toggle-icon">
-=======
-                          className="focus:outline-none transition-colors duration-200 rounded-full p-1 hover:bg-[#e0f7fa] group"
-                          aria-label={showConfirmPassword ? 'Hide password' : 'Show password'}
-                          style={{ display: 'flex', alignItems: 'center', border: 'none', background: 'none', cursor: 'pointer' }}
-                        >
-                          <span className="transition-transform duration-200 group-hover:scale-110">
->>>>>>> d27f1716
                             {showConfirmPassword ? <VisibilityOff fontSize="small" /> : <Visibility fontSize="small" />}
                           </span>
                         </button>
@@ -828,7 +447,6 @@
                     }}
                   />
                   {/* Password checklist */}
-<<<<<<< HEAD
                   <div className="password-checklist">
                     <div className="checklist-title">Password requirements:</div>
                     <ul className="checklist-items">
@@ -868,27 +486,12 @@
                             {check.label}
                           </li>
                         )
-=======
-                  <div className="mb-6">
-                    <div className="mb-1 text-sm font-medium text-[#134d36]">Passwords must include:</div>
-                    <ul className="space-y-1 text-sm">
-                      {passwordChecks.map((check) => {
-                        const passed = check.test(formData.password || '');
-                        return (
-                          <li key={check.label} className={passed ? 'text-[#38b88b] font-semibold' : 'text-red-600 font-semibold'}>
-                            <span className="inline-block w-4">
-                              {passed ? '✓' : <span className="font-bold">✗</span>}
-                            </span> {check.label}
-                          </li>
-                        );
->>>>>>> d27f1716
                       })}
                     </ul>
                   </div>
                 </div>
 
                 <Button
-<<<<<<< HEAD
                   fullWidth
                   variant="outlined"
                   startIcon={<Image src="/google.svg" alt="Google" width={20} height={20} />}
@@ -901,110 +504,6 @@
                   <Typography variant="body2" className="login-text">
                     Have an account?{" "}
                     <MuiLink component={Link} href="/login" className="login-link">
-=======
-                  type="submit"
-                  fullWidth
-                  variant="contained"
-                  disabled={loading}
-                  sx={{
-                    py: 2,
-                    mt: 4,
-                    bgcolor: '#0A2F1F',
-                    borderRadius: '12px',
-                    textTransform: 'none',
-                    fontSize: '1rem',
-                    fontWeight: 500,
-                    '&:hover': {
-                      bgcolor: '#0D3B26'
-                    }
-                  }}
-                >
-                  {loading ? 'Creating account...' : 'Sign Up'}
-                </Button>
-
-                <div className="relative">
-                  <div className="absolute inset-0 flex items-center">
-                    <div className="w-full border-t border-[#134d36]"></div>
-                  </div>
-                  <div className="relative flex justify-center text-sm">
-                    <span className="px-6 bg-[linear-gradient(120deg,_#f8faf9_60%,_#b2f1e6_85%,_#38b88b_100%)] text-[#134d36]">or continue with</span>
-                  </div>
-                </div>
-
-                <div className="">
-                  <Button
-                    fullWidth
-                    variant="outlined"
-                    startIcon={
-                      <Image 
-                        src="/google.svg" 
-                        alt="Google" 
-                        width={20} 
-                        height={20}
-                      />
-                    }
-                    onClick={handleGoogleSignIn}
-                    className="py-3 border border-black bg-white text-[#3c4043] font-medium text-base rounded-full normal-case hover:bg-gray-100 transition-colors duration-150 shadow-md"
-                    sx={{
-                      borderColor: '#000',
-                      color: '#3c4043',
-                      fontWeight: 500,
-                      fontSize: '1rem',
-                      backgroundColor: '#fff',
-                      borderRadius: '9999px',
-                      boxShadow: '0 2px 8px 0 rgba(60,64,67,0.10)',
-                      textTransform: 'none',
-                      '&:hover': {
-                        backgroundColor: '#f7f8fa',
-                        boxShadow: '0 4px 16px 0 rgba(60,64,67,0.16)',
-                        borderColor: '#000',
-                      },
-                      '&.Mui-disabled': {
-                        backgroundColor: '#f5f5f5',
-                        color: '#9e9e9e',
-                        borderColor: '#e0e0e0',
-                      }
-                    }}
-                  >
-                    Sign in with Google
-                  </Button>
-                  {/* <Button
-                      fullWidth
-                      variant="outlined"
-                      startIcon={
-                          <Image 
-                              src="/apple.svg" 
-                              alt="Apple" 
-                              width={20} 
-                              height={20}
-                          />
-                      }
-                      className="py-3 border-[#134d36] text-[#134d36] bg-white hover:bg-[#e0f7fa] normal-case rounded-xl"
-                  >
-                      Apple
-                  </Button> */}
-                </div>
-
-                <div className="text-center">
-                  <Typography 
-                    variant="body2" 
-                    sx={{ color: '#134d36' }}
-                  >
-                    Have an account?{' '}
-                    <MuiLink
-                      component={Link}
-                      href="/login"
-                      sx={{ 
-                        color: '#0A2F1F',
-                        fontWeight: 600,
-                        textDecoration: 'none',
-                        '&:hover': {
-                          textDecoration: 'underline',
-                          color: '#0D3B26'
-                        }
-                      }}
-                    >
->>>>>>> d27f1716
                       Sign In
                     </MuiLink>
                   </Typography>
@@ -1014,36 +513,9 @@
           </div>
         </div>
       </div>
-<<<<<<< HEAD
     </>
   )
 }
-=======
-      <Snackbar open={showRequirements} autoHideDuration={6000} onClose={() => setShowRequirements(false)} anchorOrigin={{ vertical: 'top', horizontal: 'center' }}>
-        <MuiAlert onClose={() => setShowRequirements(false)} severity="warning" sx={{ width: '100%' }}>
-          Please complete all fields, ensure your password meets requirements, and matches confirmation.<br />
-          <ul style={{ margin: 0, paddingLeft: 20, textAlign: 'left' }}>
-            <li>At least 8 characters</li>
-            <li>One uppercase letter</li>
-            <li>One number</li>
-            <li>One symbol</li>
-            <li>Passwords must match</li>
-          </ul>
-        </MuiAlert>
-      </Snackbar>
-      <Snackbar open={showCaptchaError} autoHideDuration={6000} onClose={() => setShowCaptchaError(false)} anchorOrigin={{ vertical: 'top', horizontal: 'center' }}>
-        <MuiAlert onClose={() => setShowCaptchaError(false)} severity="error" sx={{ width: '100%' }}>
-          reCAPTCHA failed. Please try again.
-        </MuiAlert>
-      </Snackbar>
-      <Snackbar open={showUserExistsError} autoHideDuration={6000} onClose={() => setShowUserExistsError(false)} anchorOrigin={{ vertical: 'top', horizontal: 'center' }}>
-        <MuiAlert onClose={() => setShowUserExistsError(false)} severity="error" sx={{ width: '100%' }}>
-          An account with this email already exists. Please try logging in instead.
-        </MuiAlert>
-      </Snackbar>
-    </>
-  );
-};
->>>>>>> d27f1716
+
 
 export default SignupPage